--- conflicted
+++ resolved
@@ -1,10 +1,6 @@
 # The parent line must be the first non-comment line in the file
 # This line defines the product name and version
-<<<<<<< HEAD
 parent nutools  v2_17_04
-=======
-parent nutools  v2_17_03
->>>>>>> eda8f1d8
 defaultqual     e14
 
 # These optional lines define the installed directories where
@@ -23,25 +19,16 @@
 # this means that we only need to list art, cry, and genie as a dependencies
 product         version
 art             v2_09_06
-<<<<<<< HEAD
-nusimdata       v1_09_01
-genie           v2_12_8c
-geant4          v4_10_3_p01b
-cry             v1_7i
-ifdhc           v2_3_2
-=======
 nusimdata       v1_09_02
 # genie           v2_12_8c # now via dk2nugenie
 dk2nugenie      v01_05_01b
 geant4          v4_10_3_p01b
 cry             v1_7i
 # switch to ifdh_art as a service, rather than direct ifdh calls
-ifdh_art        v2_04_05
-# ifdhc           v2_2_3
->>>>>>> eda8f1d8
+ifdh_art        v2_05_03
 libwda          v2_24_0
 
-cetbuildtools   v6_01_01        -        only_for_build
+cetbuildtools   v7_00_02        -        only_for_build
 end_product_list
 
 
