# The parent line must be the first non-comment line in the file
# This line defines the product name and version
<<<<<<< HEAD
parent nutools  v2_21_00
=======
parent nutools  v2_19_02
>>>>>>> d5b68ab5
defaultqual     e15

# These optional lines define the installed directories where
# headers, libraries, and executables will be found
# Use them only if your product does not conform to the defaults
# Format: directory_type directory_path directory_name
# The only recognized values of the first field are incdir, libdir, and bindir
# The only recognized values of the second field are product_dir and fq_dir
# The third field is not constrained
# The examples here reflect the defaults
incdir      product_dir include
libdir      fq_dir      lib
bindir      fq_dir      bin
#
# note that art -q  depends, via root, on geant4 and more
# this means that we only need to list art, cry, and genie as a dependencies
product         version
art             v2_10_03
<<<<<<< HEAD
nusimdata       v1_12_00
dk2nugenie      v01_06_01d
=======
nusimdata       v1_11_00
dk2nugenie      v01_06_01c
>>>>>>> d5b68ab5
geant4          v4_10_3_p01c
cry             v1_7j
ifdh_art        v2_05_05

cetbuildtools   v7_02_01        -        only_for_build
end_product_list


# -nq- here means there is no qualifier
# a - here means the dependent product is not required by the parent and will not be setup
qualifier     nusimdata    art          dk2nugenie cry         geant4    ifdh_art           notes
c2:debug      c2:debug     c2:debug     c2:debug   c2:debug    c2:debug  c2:s65:debug
c2:prof       c2:prof      c2:prof      c2:prof    c2:prof     c2:prof   c2:s65:prof
e15:debug     e15:debug    e15:debug    e15:debug  e15:debug   e15:debug e15:s65:debug
e15:prof      e15:prof     e15:prof     e15:prof   e15:prof    e15:prof  e15:s65:prof
end_qualifier_list

# Preserve tabs and formatting in emacs and vi / vim:

### Local Variables:
### tab-width: 8
### End:

# vi:set ts=8 noexpandtab:<|MERGE_RESOLUTION|>--- conflicted
+++ resolved
@@ -1,10 +1,6 @@
 # The parent line must be the first non-comment line in the file
 # This line defines the product name and version
-<<<<<<< HEAD
-parent nutools  v2_21_00
-=======
-parent nutools  v2_19_02
->>>>>>> d5b68ab5
+parent nutools  v2_21_01
 defaultqual     e15
 
 # These optional lines define the installed directories where
@@ -23,13 +19,8 @@
 # this means that we only need to list art, cry, and genie as a dependencies
 product         version
 art             v2_10_03
-<<<<<<< HEAD
-nusimdata       v1_12_00
+nusimdata       v1_12_01
 dk2nugenie      v01_06_01d
-=======
-nusimdata       v1_11_00
-dk2nugenie      v01_06_01c
->>>>>>> d5b68ab5
 geant4          v4_10_3_p01c
 cry             v1_7j
 ifdh_art        v2_05_05
