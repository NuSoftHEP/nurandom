# The parent line must be the first non-comment line in the file
# This line defines the product name and version
<<<<<<< HEAD
parent nutools  v1_16_00
=======
parent nutools  v1_16_01
>>>>>>> 47df86f0
defaultqual     e9

# These optional lines define the installed directories where
# headers, libraries, and executables will be found
# Use them only if your product does not conform to the defaults
# Format: directory_type directory_path directory_name
# The only recognized values of the first field are incdir, libdir, and bindir
# The only recognized values of the second field are product_dir and fq_dir
# The third field is not constrained
# The examples here reflect the defaults
incdir      product_dir include
libdir      fq_dir      lib
bindir      fq_dir      bin
#
# note that art -q nu: depends, via root, on geant4 and more
# this means that we only need to list art, cry, and genie as a dependencies
product         version
<<<<<<< HEAD
art             v1_17_02
=======
art             v1_17_03
>>>>>>> 47df86f0
genie           v2_8_6d
geant4          v4_9_6_p04c
cry             v1_7e
ifdhc		v1_8_7
libwda          v2_22_0

<<<<<<< HEAD
cetbuildtools   v4_16_00        -        only_for_build
=======
cetbuildtools   v4_17_00        -        only_for_build
>>>>>>> 47df86f0
end_product_list


# -nq- here means there is no qualifier
# a - here means the dependent product is not required by the parent and will not be setup
qualifier        art             genie       cry         geant4    libwda  ifdhc         notes
e9:debug         nu:e9:debug     e9:debug    e9:debug    e9:debug  -nq-    e9:p2710:debug 
e9:opt           nu:e9:opt       e9:opt      e9:opt      e9:opt    -nq-    e9:p2710:opt   
e9:prof          nu:e9:prof      e9:prof     e9:prof     e9:prof   -nq-    e9:p2710:prof  
e9:noifdh:debug  nu:e9:debug     e9:debug    e9:debug    e9:debug  -nq-    -             
e9:noifdh:opt    nu:e9:opt       e9:opt      e9:opt      e9:opt    -nq-    -             
e9:noifdh:prof   nu:e9:prof      e9:prof     e9:prof     e9:prof   -nq-    -             
e7:debug         nu:e7:debug     e7:debug    e7:debug    e7:debug  -nq-    e7:p2710:debug 
e7:opt           nu:e7:opt       e7:opt      e7:opt      e7:opt    -nq-    e7:p2710:opt   
e7:prof          nu:e7:prof      e7:prof     e7:prof     e7:prof   -nq-    e7:p2710:prof  
e7:noifdh:debug  nu:e7:debug     e7:debug    e7:debug    e7:debug  -nq-    -             
e7:noifdh:opt    nu:e7:opt       e7:opt      e7:opt      e7:opt    -nq-    -             
e7:noifdh:prof   nu:e7:prof      e7:prof     e7:prof     e7:prof   -nq-    -             
end_qualifier_list

# Preserve tabs and formatting in emacs and vi / vim:

### Local Variables:
### tab-width: 8
### End:

# vi:set ts=8 noexpandtab:<|MERGE_RESOLUTION|>--- conflicted
+++ resolved
@@ -1,10 +1,6 @@
 # The parent line must be the first non-comment line in the file
 # This line defines the product name and version
-<<<<<<< HEAD
-parent nutools  v1_16_00
-=======
 parent nutools  v1_16_01
->>>>>>> 47df86f0
 defaultqual     e9
 
 # These optional lines define the installed directories where
@@ -22,22 +18,14 @@
 # note that art -q nu: depends, via root, on geant4 and more
 # this means that we only need to list art, cry, and genie as a dependencies
 product         version
-<<<<<<< HEAD
-art             v1_17_02
-=======
 art             v1_17_03
->>>>>>> 47df86f0
 genie           v2_8_6d
 geant4          v4_9_6_p04c
 cry             v1_7e
 ifdhc		v1_8_7
 libwda          v2_22_0
 
-<<<<<<< HEAD
-cetbuildtools   v4_16_00        -        only_for_build
-=======
 cetbuildtools   v4_17_00        -        only_for_build
->>>>>>> 47df86f0
 end_product_list
 
 
