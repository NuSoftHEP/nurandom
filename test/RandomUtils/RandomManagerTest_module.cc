/**
 * @file   RandomManagerTest_module.cc
 * @brief  Test of the random engine managing interface of NuRandomService
 * @author Gianluca Petrillo (petrillo@fnal.gov)
 * @date   February 19th, 2015
 */


// art extensions
#define NUTOOLS_RANDOMUTILS_NURANDOMSERVICE_USECLHEP 1 // to have NuSeedService.h define CLHEPengineSeeder
#include "nutools/RandomUtils/NuRandomService.h"

#include "test/RandomUtils/SeedTestUtils.h"

// C++ includes.
#include <string>
#include <array>
#include <vector>
#include <sstream>
#include <algorithm> // std::generate()
#include <iomanip> // std::setw()

// CLHEP libraries
#include "CLHEP/Random/RandomEngine.h" // CLHEP::HepRandomEngine
#include "CLHEP/Random/Ranlux64Engine.h" // CLHEP::Ranlux64Engine
#include "CLHEP/Random/RandFlat.h"

// Supporting library include files
#include "messagefacility/MessageLogger/MessageLogger.h"

// Framework includes.
#include "canvas/Utilities/Exception.h"
#include "cetlib/exempt_ptr.h"
#include "art/Framework/Core/EDAnalyzer.h"
#include "art/Framework/Core/ModuleMacros.h"
#include "art/Framework/Core/detail/EngineCreator.h"
#include "art/Framework/Principal/Event.h"
#include "art/Framework/Principal/Run.h"
#include "art/Framework/Principal/SubRun.h"
#include "art/Framework/Services/Registry/ServiceHandle.h"
#include "art/Framework/Services/Optional/RandomNumberGenerator.h"

namespace testing {

  /**
   * @brief Test module for random engine managing interface of NuRandomService
   *
   * The test writes on screen the random seeds it gets.
   *
   * Configuration parameters:
   * - *instanceNames* (string list, optional): use one random number
   *   generator for each instance name here specified; if not specified,
   *   an anonymous engine is used
   * - *externalInstance* (string, optional): if specified, an engine not
   *   managed by RandomNumberGenerator is also used, with this instance name
   * - *standardInstance* (string, optional): if specified, an engine
   *   is created by RandomNumberGenerator but not registered is NuRandomService
   *   is also used, with this instance name
   * - *Seed*, *Seed_XXX* (strings, optional): set the seed of instance `XXX`
   *   to a set value ("Seed" sets the seed of the anonymous instance)
   *
   */
  class RandomManagerTest: public art::EDAnalyzer {
      public:
    typedef art::detail::EngineCreator::seed_t seed_t;

    explicit RandomManagerTest(fhicl::ParameterSet const& pset);

    void analyze(const art::Event& event) override;

      private:
    std::string moduleLabel;
<<<<<<< HEAD
    
=======

>>>>>>> c6dec71d
    std::map<std::string, cet::exempt_ptr<CLHEP::HepRandomEngine>> engines;
    std::unique_ptr<CLHEP::HepRandomEngine> extEngine{nullptr};
    cet::exempt_ptr<CLHEP::HepRandomEngine> stdEngine{nullptr};
  }; // class RandomManagerTest



  //****************************************************************************
  //--- RandomManagerTest implementation
  //---
  RandomManagerTest::RandomManagerTest(fhicl::ParameterSet const& pset):
    art::EDAnalyzer{pset},
    moduleLabel{pset.get<std::string>("module_label")}
  {
    art::ServiceHandle<rndm::NuRandomService> EngineManager;

    // check if we want an "external" engine
    std::string externalInstanceName{};
    if (pset.get_if_present("externalInstance", externalInstanceName)) {
      mf::LogInfo("RandomManagerTest") << "Creating an unmanaged engine '"
        << externalInstanceName << "' in module '" << moduleLabel << "'";
      extEngine = std::make_unique<CLHEP::Ranlux64Engine>();
<<<<<<< HEAD
      
=======

>>>>>>> c6dec71d
      EngineManager->registerEngine(
        [this](rndm::NuRandomService::EngineId const&, seed_t seed)
          { this->extEngine->setSeed(seed, 0); },
        externalInstanceName, pset, "Seed_" + externalInstanceName
        );
    } // if we have the external engine

    // check if we want an unmanaged standard engine
    std::string standardInstanceName{};
    if (pset.get_if_present("standardInstance", standardInstanceName)) {
      mf::LogInfo("RandomManagerTest") << "Creating a standard engine '"
        << standardInstanceName << "' in module '" << moduleLabel
        << "' with RandomNumberGenerator";
      seed_t seed
        = pset.get<unsigned int>("Seed_" + standardInstanceName, 0);
      stdEngine = &createEngine(seed, "HepJamesRandom", standardInstanceName);
    } // if we have the external engine

    // initialize the standard engines with RandomNumberGenerator
    auto const instanceNames = pset.get<std::vector<std::string>>("instanceNames", {});
      for (std::string const& instanceName: instanceNames) {
        mf::LogInfo("RandomManagerTest") << "Creating a default engine '"
                                       << instanceName << "' in module '" << moduleLabel << "'";
<<<<<<< HEAD
      auto& engine = EngineManager->createEngine
=======
        CLHEP::HepRandomEngine& engine = EngineManager->createEngine
>>>>>>> c6dec71d
          (*this, "HepJamesRandom", instanceName, pset, "Seed_" + instanceName);
      engines.emplace(instanceName, &engine);
    }

    // create a default engine, if needed
    if (instanceNames.empty() && !extEngine && !stdEngine) {
      mf::LogInfo("RandomManagerTest")
        << "Creating a nameless default engine in module '"
        << moduleLabel << "'";
<<<<<<< HEAD
      auto& engine = EngineManager->createEngine(*this, pset, "Seed");
=======
      CLHEP::HepRandomEngine& engine = EngineManager->createEngine(*this, pset, "Seed");
>>>>>>> c6dec71d
      engines.emplace("", &engine);
    }

    { // anonymous block
      mf::LogInfo log("RandomManagerTest");
      log << "RandomManagerTest[" << moduleLabel << "]: instances:";
      for (std::string const& instanceName: instanceNames)
        log << " " << instanceName;
    } // anonymous block
<<<<<<< HEAD
    
=======

>>>>>>> c6dec71d
    // Add non-art-managed engines to list of engines
    if (extEngine) {
      assert(!externalInstanceName.empty());
      engines.emplace(externalInstanceName, extEngine.get());
    }

    if (stdEngine) {
      assert(!standardInstanceName.empty());
      engines.emplace(standardInstanceName, stdEngine);
    }
<<<<<<< HEAD
    
=======

>>>>>>> c6dec71d
  } // RandomManagerTest::RandomManagerTest()


  //----------------------------------------------------------------------------
  void RandomManagerTest::analyze(const art::Event& event)
  {
    mf::LogVerbatim("RandomManagerTest") << "RandomManagerTest[" << moduleLabel << "]::analyze "
                                         << event.id();
<<<<<<< HEAD
      
=======

>>>>>>> c6dec71d
    for (auto& [instanceName, engine] : engines) {
      seed_t actualSeed = testing::NuRandomService::readSeed(*engine);
      mf::LogVerbatim("RandomManagerTest")
        << std::setw(12) << (instanceName.empty()? "<default>": instanceName)
        << ": " << testing::NuRandomService::CreateCharacter(*engine)
        << "   (seed: " << actualSeed << ")";
    }
  } // RandomManagerTest::analyze()
<<<<<<< HEAD
  
  
=======


>>>>>>> c6dec71d
} // end namespace testing

DEFINE_ART_MODULE(testing::RandomManagerTest)<|MERGE_RESOLUTION|>--- conflicted
+++ resolved
@@ -70,11 +70,7 @@
 
       private:
     std::string moduleLabel;
-<<<<<<< HEAD
-    
-=======
 
->>>>>>> c6dec71d
     std::map<std::string, cet::exempt_ptr<CLHEP::HepRandomEngine>> engines;
     std::unique_ptr<CLHEP::HepRandomEngine> extEngine{nullptr};
     cet::exempt_ptr<CLHEP::HepRandomEngine> stdEngine{nullptr};
@@ -97,11 +93,7 @@
       mf::LogInfo("RandomManagerTest") << "Creating an unmanaged engine '"
         << externalInstanceName << "' in module '" << moduleLabel << "'";
       extEngine = std::make_unique<CLHEP::Ranlux64Engine>();
-<<<<<<< HEAD
-      
-=======
 
->>>>>>> c6dec71d
       EngineManager->registerEngine(
         [this](rndm::NuRandomService::EngineId const&, seed_t seed)
           { this->extEngine->setSeed(seed, 0); },
@@ -125,11 +117,7 @@
       for (std::string const& instanceName: instanceNames) {
         mf::LogInfo("RandomManagerTest") << "Creating a default engine '"
                                        << instanceName << "' in module '" << moduleLabel << "'";
-<<<<<<< HEAD
-      auto& engine = EngineManager->createEngine
-=======
         CLHEP::HepRandomEngine& engine = EngineManager->createEngine
->>>>>>> c6dec71d
           (*this, "HepJamesRandom", instanceName, pset, "Seed_" + instanceName);
       engines.emplace(instanceName, &engine);
     }
@@ -139,11 +127,7 @@
       mf::LogInfo("RandomManagerTest")
         << "Creating a nameless default engine in module '"
         << moduleLabel << "'";
-<<<<<<< HEAD
-      auto& engine = EngineManager->createEngine(*this, pset, "Seed");
-=======
       CLHEP::HepRandomEngine& engine = EngineManager->createEngine(*this, pset, "Seed");
->>>>>>> c6dec71d
       engines.emplace("", &engine);
     }
 
@@ -153,11 +137,7 @@
       for (std::string const& instanceName: instanceNames)
         log << " " << instanceName;
     } // anonymous block
-<<<<<<< HEAD
-    
-=======
 
->>>>>>> c6dec71d
     // Add non-art-managed engines to list of engines
     if (extEngine) {
       assert(!externalInstanceName.empty());
@@ -168,11 +148,7 @@
       assert(!standardInstanceName.empty());
       engines.emplace(standardInstanceName, stdEngine);
     }
-<<<<<<< HEAD
-    
-=======
 
->>>>>>> c6dec71d
   } // RandomManagerTest::RandomManagerTest()
 
 
@@ -181,11 +157,7 @@
   {
     mf::LogVerbatim("RandomManagerTest") << "RandomManagerTest[" << moduleLabel << "]::analyze "
                                          << event.id();
-<<<<<<< HEAD
-      
-=======
 
->>>>>>> c6dec71d
     for (auto& [instanceName, engine] : engines) {
       seed_t actualSeed = testing::NuRandomService::readSeed(*engine);
       mf::LogVerbatim("RandomManagerTest")
@@ -194,13 +166,8 @@
         << "   (seed: " << actualSeed << ")";
     }
   } // RandomManagerTest::analyze()
-<<<<<<< HEAD
-  
-  
-=======
 
 
->>>>>>> c6dec71d
 } // end namespace testing
 
 DEFINE_ART_MODULE(testing::RandomManagerTest)