--- conflicted
+++ resolved
@@ -512,19 +512,11 @@
      * to friends.
      */
     template <typename Module>
-<<<<<<< HEAD
-    engine_t& createEngine
-      (Module& module, std::string type, std::string instance = "");
-
-    template <typename Module>
-    engine_t& createEngine(Module& module);
-=======
     [[nodiscard]] std::reference_wrapper<engine_t> createEngine
       (Module& module, std::string type, std::string instance = "");
 
     template <typename Module>
     [[nodiscard]] std::reference_wrapper<engine_t> createEngine(Module& module);
->>>>>>> c6dec71d
     //@}
 
     //@{
@@ -553,65 +545,41 @@
      * to friends.
      */
     template <typename Module>
-<<<<<<< HEAD
-    engine_t& createEngine(
-=======
     [[nodiscard]] std::reference_wrapper<engine_t> createEngine(
->>>>>>> c6dec71d
       Module& module, std::string type, std::string instance,
       fhicl::ParameterSet const& pset, std::string pname
       )
       { return createEngine(module, type, instance, pset, { pname }); }
 
     template <typename Module>
-<<<<<<< HEAD
-    engine_t& createEngine(
-=======
     [[nodiscard]] std::reference_wrapper<engine_t> createEngine(
->>>>>>> c6dec71d
       Module& module, std::string type, std::string instance,
       fhicl::ParameterSet const& pset, std::initializer_list<std::string> pnames
       );
 
     template <typename Module>
-<<<<<<< HEAD
-    engine_t& createEngine(
-=======
     [[nodiscard]] std::reference_wrapper<engine_t> createEngine(
->>>>>>> c6dec71d
       Module& module, std::string type,
       fhicl::ParameterSet const& pset, std::string pname
       )
       { return createEngine(module, type, "", pset, pname); }
 
     template <typename Module>
-<<<<<<< HEAD
-    engine_t& createEngine(
-=======
     [[nodiscard]] std::reference_wrapper<engine_t> createEngine(
->>>>>>> c6dec71d
       Module& module, std::string type,
       fhicl::ParameterSet const& pset, std::initializer_list<std::string> pnames
       )
       { return createEngine(module, type, "", pset, pnames); }
 
     template <typename Module>
-<<<<<<< HEAD
-    engine_t& createEngine(
-=======
     [[nodiscard]] std::reference_wrapper<engine_t> createEngine(
->>>>>>> c6dec71d
       Module& module,
       fhicl::ParameterSet const& pset, std::string pname
       )
       { return createEngine(module, pset, { pname }); }
 
     template <typename Module>
-<<<<<<< HEAD
-    engine_t& createEngine(
-=======
     [[nodiscard]] std::reference_wrapper<engine_t> createEngine(
->>>>>>> c6dec71d
       Module& module,
       fhicl::ParameterSet const& pset, std::initializer_list<std::string> pnames
       );
@@ -1025,11 +993,7 @@
 #if (NUTOOLS_RANDOMUTILS_NuRandomService_USECLHEP)
   //----------------------------------------------------------------------------
   template <typename Module>
-<<<<<<< HEAD
-  NuRandomService::engine_t&
-=======
   std::reference_wrapper<NuRandomService::engine_t>
->>>>>>> c6dec71d
   NuRandomService::createEngine(Module& module,
                                 std::string type,
                                 std::string instance /* = "" */)
@@ -1043,11 +1007,7 @@
   } // NuRandomService::createEngine(strings)
 
   template <typename Module>
-<<<<<<< HEAD
-  NuRandomService::engine_t&
-=======
   std::reference_wrapper<NuRandomService::engine_t>
->>>>>>> c6dec71d
   NuRandomService::createEngine(Module& module)
   {
     EngineId id = qualify_engine_label();
@@ -1059,11 +1019,7 @@
   } // NuRandomService::createEngine()
 
   template <typename Module>
-<<<<<<< HEAD
-  NuRandomService::engine_t&
-=======
   std::reference_wrapper<NuRandomService::engine_t>
->>>>>>> c6dec71d
   NuRandomService::createEngine(Module& module,
                                 std::string type,
                                 std::string instance,
@@ -1082,11 +1038,7 @@
 
 
   template <typename Module>
-<<<<<<< HEAD
-  NuRandomService::engine_t&
-=======
   std::reference_wrapper<NuRandomService::engine_t>
->>>>>>> c6dec71d
   NuRandomService::createEngine(Module& module,
                                 fhicl::ParameterSet const& pset,
                                 std::initializer_list<std::string> pnames)
